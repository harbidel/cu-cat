import numpy as np

from dirty_cat import similarity_encoder, string_distances


<<<<<<< HEAD
def _test_similarity(similarity, similarity_f, categories='auto', n_prototypes=None):
    if n_prototypes is None:
        X = np.array(['aa', 'aaa', 'aaab']).reshape(-1, 1)
        X_test = np.array([['Aa', 'aAa', 'aaa', 'aaab', ' aaa  c']]).reshape(-1, 1)

        model = similarity_encoder.SimilarityEncoder(
            similarity=similarity, handle_unknown='ignore', categories=categories,
            n_prototypes=n_prototypes)

        encoder = model.fit(X).transform(X_test)

        ans = np.zeros((len(X_test), len(X)))
        for i, x_t in enumerate(X_test.reshape(-1)):
            for j, x in enumerate(X.reshape(-1)):
                if similarity == 'ngram':
                    ans[i, j] = similarity_f(x_t, x, 3)
                else:
                    ans[i, j] = similarity_f(x_t, x)
        assert np.array_equal(encoder, ans)
    else:
        X = np.array(['aac', 'aaa', 'aaab', 'aaa', 'aaab', 'aaa', 'aaab', 'aaa']).reshape(-1, 1)
        X_test = np.array([['Aa', 'aAa', 'aaa', 'aaab', ' aaa  c']]).reshape(-1, 1)

        try:
            model = similarity_encoder.SimilarityEncoder(
                similarity=similarity, handle_unknown='ignore', categories=categories,
                n_prototypes=n_prototypes)
        except ValueError as e:
            assert (e.__str__() == 'n_prototypes expected None or a positive non null integer')
            return

        encoder = model.fit(X).transform(X_test)
        if n_prototypes == 1:
            assert (model.categories_ == ['aaa'])
        elif n_prototypes == 2:
            a = [np.array(['aaa', 'aaab'], dtype='<U4')]
            assert (np.array_equal(a, model.categories_))
        elif n_prototypes == 3:
            a = [np.array(['aaa', 'aaab', 'aac'], dtype='<U4')]
            assert (np.array_equal(a, model.categories_))

        ans = np.zeros((len(X_test), len(np.array(model.categories_).reshape(-1))))
        for i, x_t in enumerate(X_test.reshape(-1)):
            for j, x in enumerate(np.array(model.categories_).reshape(-1)):
                if similarity == 'ngram':
                    ans[i, j] = similarity_f(x_t, x, 3)
                else:
                    ans[i, j] = similarity_f(x_t, x)

        assert np.array_equal(encoder, ans)


def test_similarity_encoder():
    categories = ['auto', 'most_frequent']

    for category in categories:
        if category == 'auto':
            _test_similarity('levenshtein-ratio', string_distances.levenshtein_ratio, categories=category,
                             n_prototypes=None)
            _test_similarity('jaro-winkler', string_distances.jaro_winkler, categories=category, n_prototypes=None)
            _test_similarity('jaro', string_distances.jaro, categories=category, n_prototypes=None)
            _test_similarity('ngram', string_distances.ngram_similarity, categories=category, n_prototypes=None)
            _test_similarity('ngram', string_distances.ngram_similarity, categories=category, n_prototypes=None)
        else:
            for i in range(0, 4):
                _test_similarity('levenshtein-ratio', string_distances.levenshtein_ratio, categories=category,
                                 n_prototypes=i)
                _test_similarity('jaro-winkler', string_distances.jaro_winkler, categories=category, n_prototypes=i)
                _test_similarity('jaro', string_distances.jaro, categories=category, n_prototypes=i)
                _test_similarity('ngram', string_distances.ngram_similarity, categories=category, n_prototypes=i)
                _test_similarity('ngram', string_distances.ngram_similarity, categories=category, n_prototypes=i)
=======
def _test_similarity(similarity, similarity_f, hashing_dim=None, categories='auto'):
    X = np.array(['aa', 'aaa', 'aaab']).reshape(-1, 1)
    X_test = np.array([['Aa', 'aAa', 'aaa', 'aaab', ' aaa  c']]).reshape(-1, 1)

    model = similarity_encoder.SimilarityEncoder(
        similarity=similarity, handle_unknown='ignore',
        hashing_dim=hashing_dim, categories=categories)

    encoder = model.fit(X).transform(X_test)

    ans = np.zeros((len(X_test), len(X)))
    for i, x_t in enumerate(X_test.reshape(-1)):
        for j, x in enumerate(X.reshape(-1)):
            if similarity == 'ngram':
                ans[i, j] = similarity_f(x_t, x, 3)
            else:
                ans[i, j] = similarity_f(x_t, x)
    assert np.array_equal(encoder, ans)


def test_similarity_encoder():

    categories = ['auto']

    for category in categories:
        _test_similarity('levenshtein-ratio', string_distances.levenshtein_ratio, categories=category)
        _test_similarity('jaro-winkler', string_distances.jaro_winkler, categories=category)
        _test_similarity('jaro', string_distances.jaro, categories=category)
        _test_similarity('ngram', string_distances.ngram_similarity, categories=category)
        _test_similarity('ngram', string_distances.ngram_similarity, hashing_dim=2**16, categories=category)
>>>>>>> 8be4c5ce
<|MERGE_RESOLUTION|>--- conflicted
+++ resolved
@@ -3,15 +3,14 @@
 from dirty_cat import similarity_encoder, string_distances
 
 
-<<<<<<< HEAD
-def _test_similarity(similarity, similarity_f, categories='auto', n_prototypes=None):
+def _test_similarity(similarity, similarity_f, hashing_dim=None, categories='auto', n_prototypes=None):
     if n_prototypes is None:
         X = np.array(['aa', 'aaa', 'aaab']).reshape(-1, 1)
         X_test = np.array([['Aa', 'aAa', 'aaa', 'aaab', ' aaa  c']]).reshape(-1, 1)
 
         model = similarity_encoder.SimilarityEncoder(
-            similarity=similarity, handle_unknown='ignore', categories=categories,
-            n_prototypes=n_prototypes)
+        similarity=similarity, handle_unknown='ignore',
+        hashing_dim=hashing_dim, categories=categories)
 
         encoder = model.fit(X).transform(X_test)
 
@@ -29,8 +28,8 @@
 
         try:
             model = similarity_encoder.SimilarityEncoder(
-                similarity=similarity, handle_unknown='ignore', categories=categories,
-                n_prototypes=n_prototypes)
+            similarity=similarity, handle_unknown='ignore',
+            hashing_dim=hashing_dim, categories=categories)
         except ValueError as e:
             assert (e.__str__() == 'n_prototypes expected None or a positive non null integer')
             return
@@ -66,7 +65,7 @@
             _test_similarity('jaro-winkler', string_distances.jaro_winkler, categories=category, n_prototypes=None)
             _test_similarity('jaro', string_distances.jaro, categories=category, n_prototypes=None)
             _test_similarity('ngram', string_distances.ngram_similarity, categories=category, n_prototypes=None)
-            _test_similarity('ngram', string_distances.ngram_similarity, categories=category, n_prototypes=None)
+            _test_similarity('ngram', string_distances.ngram_similarity, hashing_dim=2**16, categories=category)
         else:
             for i in range(0, 4):
                 _test_similarity('levenshtein-ratio', string_distances.levenshtein_ratio, categories=category,
@@ -74,36 +73,4 @@
                 _test_similarity('jaro-winkler', string_distances.jaro_winkler, categories=category, n_prototypes=i)
                 _test_similarity('jaro', string_distances.jaro, categories=category, n_prototypes=i)
                 _test_similarity('ngram', string_distances.ngram_similarity, categories=category, n_prototypes=i)
-                _test_similarity('ngram', string_distances.ngram_similarity, categories=category, n_prototypes=i)
-=======
-def _test_similarity(similarity, similarity_f, hashing_dim=None, categories='auto'):
-    X = np.array(['aa', 'aaa', 'aaab']).reshape(-1, 1)
-    X_test = np.array([['Aa', 'aAa', 'aaa', 'aaab', ' aaa  c']]).reshape(-1, 1)
-
-    model = similarity_encoder.SimilarityEncoder(
-        similarity=similarity, handle_unknown='ignore',
-        hashing_dim=hashing_dim, categories=categories)
-
-    encoder = model.fit(X).transform(X_test)
-
-    ans = np.zeros((len(X_test), len(X)))
-    for i, x_t in enumerate(X_test.reshape(-1)):
-        for j, x in enumerate(X.reshape(-1)):
-            if similarity == 'ngram':
-                ans[i, j] = similarity_f(x_t, x, 3)
-            else:
-                ans[i, j] = similarity_f(x_t, x)
-    assert np.array_equal(encoder, ans)
-
-
-def test_similarity_encoder():
-
-    categories = ['auto']
-
-    for category in categories:
-        _test_similarity('levenshtein-ratio', string_distances.levenshtein_ratio, categories=category)
-        _test_similarity('jaro-winkler', string_distances.jaro_winkler, categories=category)
-        _test_similarity('jaro', string_distances.jaro, categories=category)
-        _test_similarity('ngram', string_distances.ngram_similarity, categories=category)
-        _test_similarity('ngram', string_distances.ngram_similarity, hashing_dim=2**16, categories=category)
->>>>>>> 8be4c5ce
+                _test_similarity('ngram', string_distances.ngram_similarity, hashing_dim=2**16, categories=category, n_prototypes=i)
