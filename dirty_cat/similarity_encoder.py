--- conflicted
+++ resolved
@@ -2,15 +2,9 @@
 
 import numpy as np
 from scipy import sparse
-<<<<<<< HEAD
 from sklearn.base import BaseEstimator, TransformerMixin
 from sklearn.feature_extraction.text import CountVectorizer, HashingVectorizer
 from sklearn.preprocessing import LabelEncoder
-=======
-
-from sklearn.feature_extraction.text import CountVectorizer, HashingVectorizer
-from sklearn.preprocessing._encoders import _BaseEncoder
->>>>>>> 7d8c005c
 from sklearn.utils import check_array
 
 from dirty_cat import string_distances
@@ -165,17 +159,13 @@
                         "'ignore', got %s")
             raise ValueError(template % self.handle_unknown)
 
-<<<<<<< HEAD
-        if self.categories not in ['auto', 'most_frequent', 'k-means']:
-=======
         if ((self.hashing_dim is not None) and
             (not isinstance(self.hashing_dim, int))):
             raise ValueError("value '%r' was specified for hashing_dim, "
                              "which has invalid type, expected None or "
                              "int." % self.hashing_dim)
 
-        if self.categories != 'auto':
->>>>>>> 7d8c005c
+        if self.categories not in ['auto', 'most_frequent', 'k-means']:
             for cats in self.categories:
                 if not np.all(np.sort(cats) == np.array(cats)):
                     raise ValueError("Unsorted categories are not yet "
@@ -183,7 +173,6 @@
 
         n_samples, n_features = X.shape
 
-<<<<<<< HEAD
         if self.categories in [None, 'auto']:
             self._label_encoders_ = [LabelEncoder() for _ in range(n_features)]
 
@@ -199,13 +188,6 @@
                 self.categories_.append(self.get_most_frequent(Xi))
             elif self.categories == 'auto':
                 le.fit(Xi)
-=======
-        self.categories_ = list()
-        for i in range(n_features):
-            Xi = X[:, i]
-            if self.categories == 'auto':
-                self.categories_.append(np.unique(Xi))
->>>>>>> 7d8c005c
             else:
                 if self.handle_unknown == 'error':
                     valid_mask = np.in1d(Xi, self.categories[i])
@@ -216,13 +198,10 @@
                         raise ValueError(msg)
                 self.categories_.append(np.array(self.categories[i],
                                                  dtype=object))
-
-<<<<<<< HEAD
+                
         if self.categories == 'auto':
             self.categories_ = [le.classes_ for le in self._label_encoders_]
 
-=======
->>>>>>> 7d8c005c
         return self
 
     def transform(self, X):
